--- conflicted
+++ resolved
@@ -541,7 +541,6 @@
     OpenCLArray<cl_int>& getMoleculeIndex(){
         return *moleculeIndex;
     }
-<<<<<<< HEAD
     
     std::vector<int>& getMolOldIndex(){
 	return molOldIndex;
@@ -550,15 +549,7 @@
     std::vector<int>& getMolNewIndex(){
 	return molNewIndex;
     }
-    
-=======
-    std::vector<int>& getMolnewIndex(){
-    	return *molNewIndex;
-    }
-    std::vector<int>& getMolOldIndex(){
-    	return *molOldIndex;
-    }
->>>>>>> fd0d5977
+
 private:
     struct Molecule;
     struct MoleculeGroup;
@@ -625,13 +616,8 @@
     OpenCLArray<cl_int>* moleculeStartIndex;//make a starting index for that molecule
     OpenCLArray<cl_int>* moleculeIndex;
     bool isMolecular;
-<<<<<<< HEAD
     std::vector<int> molOldIndex;
     std::vector<int> molNewIndex;
-=======
-    std::vector<int>* molNewIndex;
-    std::vector<int>* molOldIndex;
->>>>>>> fd0d5977
 };
 
 struct OpenCLContext::MoleculeGroup {
