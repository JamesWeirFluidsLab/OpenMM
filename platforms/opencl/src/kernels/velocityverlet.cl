#ifdef SUPPORTS_DOUBLE_PRECISION
#pragma OPENCL EXTENSION cl_khr_fp64 : enable
#endif

/**
 * Perform the first step of velocity verlet integration.
 */

__kernel void velocityVerletPart1(int numAtoms, 
<<<<<<< HEAD
				   __global const float* deltaT,
				   __global float4* restrict posq,
				   __global float4* restrict velm,
				   __global const float4* restrict forces
                  ) {
    
    float dtPos = deltaT[0];
    float dtVel = 0.5f*dtPos;
    unsigned int index = get_global_id(0);
    if(index < numAtoms)
    {
        //store the velocity locally
        float4 velocity = velm[index];
        if(velocity.w != 0.0)
        {
		float4 pos = posq[index];
		velocity.xyz += forces[index].xyz*dtVel*velocity.w;
		pos.xyz += velocity.xyz * dtPos;
	        velm[index] = velocity;
        	posq[index] = pos;
=======
				__global const float* dt,
				__global float4* restrict posq, 
				__global float4* restrict velm, 
				__global const float4* restrict forces
				) {
    float dtPos = dt[0];
    float dtVel = 0.5f*dt[0];
    int index = get_global_id(0);
    if (index < numAtoms) {
        float4 velocity = velm[index];
        if (velocity.w != 0.0) {
            float4 pos = posq[index];
            velocity.xyz += forces[index].xyz*dtVel*velocity.w;
            pos.xyz = velocity.xyz*dtPos;
            posq[index] = pos;
            velm[index] = velocity;
>>>>>>> 67231c43
        }
    }
}

/**
 * Perform the second step of velocity verlet integration.
 */

__kernel void velocityVerletPart2(int numAtoms, 
				   __global const float* deltaT,
				   __global float4* restrict velm,
				   __global const float4* restrict forces
				  ) {
    float dtVel = 0.5f*deltaT[0];
<<<<<<< HEAD
    unsigned int idx = get_global_id(0);
    if(idx < numAtoms)
=======
    unsigned int index = get_global_id(0);
    if(index < numAtoms)
>>>>>>> 67231c43
    {
	  //store the velocity locally
	  float4 velocity = velm[index];
	  if(velocity.w != 0.0)
	  {
		velocity.xyz += forces[index].xyz*dtVel*velocity.w;
		velm[index] = velocity;
	  }
    }//end if
}

__kernel void binForces(int numAtoms,
	__global float4* restrict forces
	)
{
	unsigned int idx = get_global_id(0);
	float x = (0.0001*4.87288629354e-12)/1.6605e-12;
	float4 binforces = (float4) (x,0.0f,0.0f,0.0f);
	if(idx<numAtoms)
	{
		forces[idx].xyz += binforces.xyz;
	}
}<|MERGE_RESOLUTION|>--- conflicted
+++ resolved
@@ -7,7 +7,6 @@
  */
 
 __kernel void velocityVerletPart1(int numAtoms, 
-<<<<<<< HEAD
 				   __global const float* deltaT,
 				   __global float4* restrict posq,
 				   __global float4* restrict velm,
@@ -15,7 +14,7 @@
                   ) {
     
     float dtPos = deltaT[0];
-    float dtVel = 0.5f*dtPos;
+    float dtVel = 0.5f*deltaT[0];
     unsigned int index = get_global_id(0);
     if(index < numAtoms)
     {
@@ -28,24 +27,6 @@
 		pos.xyz += velocity.xyz * dtPos;
 	        velm[index] = velocity;
         	posq[index] = pos;
-=======
-				__global const float* dt,
-				__global float4* restrict posq, 
-				__global float4* restrict velm, 
-				__global const float4* restrict forces
-				) {
-    float dtPos = dt[0];
-    float dtVel = 0.5f*dt[0];
-    int index = get_global_id(0);
-    if (index < numAtoms) {
-        float4 velocity = velm[index];
-        if (velocity.w != 0.0) {
-            float4 pos = posq[index];
-            velocity.xyz += forces[index].xyz*dtVel*velocity.w;
-            pos.xyz = velocity.xyz*dtPos;
-            posq[index] = pos;
-            velm[index] = velocity;
->>>>>>> 67231c43
         }
     }
 }
@@ -60,13 +41,8 @@
 				   __global const float4* restrict forces
 				  ) {
     float dtVel = 0.5f*deltaT[0];
-<<<<<<< HEAD
-    unsigned int idx = get_global_id(0);
-    if(idx < numAtoms)
-=======
     unsigned int index = get_global_id(0);
     if(index < numAtoms)
->>>>>>> 67231c43
     {
 	  //store the velocity locally
 	  float4 velocity = velm[index];
